#include "window.h"

#include <algorithm>
#include <iostream>
#include <numeric>

#include "fft.h"
#include "Signal.h"
#include "special.h"
#include "utilities.h"

namespace dsp::window
{
	template<class T>
	std::vector<T> get_window(type type, unsigned N, bool sym, const std::vector<T>& parameters)
	{
		switch (type)
		{
		case type::boxcar:
			return boxcar<T>(N, sym);
		case type::triang:
			return triang<T>(N, sym);
		case type::blackman:
			return blackman<T>(N, sym);
		case type::hamming:
			return hamming<T>(N, sym);
		case type::hann:
			return hann<T>(N, sym);
		case type::bartlett:
			return bartlett<T>(N, sym);
		case type::flattop:
			return flattop<T>(N, sym);
		case type::parzen:
			return parzen<T>(N, sym);
		case type::bohman:
			return bohman<T>(N, sym);
		case type::blackmanharris:
			return blackmanharris<T>(N, sym);
		case type::nuttal:
			return nuttall<T>(N, sym);
		case type::barthann:
			return barthann<T>(N, sym);
<<<<<<< HEAD
#ifndef ZERO_DEPENDENCIES
		case type::kaiser:
			return kaiser<T>(N, parameters[0], sym);
#endif // !ZERO_DEPENDENCIES
=======
#ifndef	ZERO_DEPENDENCIES
		case type::kaiser:
			return kaiser<T>(N, parameters[0], sym);
#endif
>>>>>>> dd8375f9
		case type::gaussian:
			return gaussian<T>(N, parameters[0], sym);
		case type::general_gaussian:
			return general_gaussian<T>(N, parameters[0], parameters[1], sym);
		case type::dpss:
			throw std::runtime_error("DPSS window not yet implemented!");
		case type::chebwin:
			return chebwin<T>(N, parameters[0], sym);
		case type::exponential:
		{
			T tau = 1.0;
			T center = static_cast<T>((N - 1) / 2);
			if (!parameters.empty())
			{
				tau = parameters[0];
			}
			if (parameters.size() > 1)
			{
				center = parameters[1];
			}
			return exponential<T>(center, N, tau, sym);
		}
		case type::tukey:
		{
			T alpha = 0.5;
			if (!parameters.empty())
			{
				alpha = parameters[0];
			}
			return tukey<T>(N, alpha, sym);
		}
		case type::taylor:
			throw std::runtime_error("Taylor window not yet implemented!");
		default:
			throw std::runtime_error("Unknown window type!");
		}
	}

	template<class T>
	std::vector<T> boxcar(unsigned N, bool sym)
	{
		if (N <= 0) return std::vector<T>();

		return std::vector<T>(N, static_cast<T>(1));
	}

	template<class T>
	std::vector<T> triang(unsigned N, bool sym)
	{
		if (N <= 0) return std::vector<T>();

		auto [M, needs_trunc] = utilities::extend(N, sym);
		auto n = dsp::arange<T>(1.0, static_cast<T>((M + 1) / 2 + 1));

		std::vector<T> w;
		w.resize(n.size(), 0.0);
		if (M % 2 == 0)
		{
			std::transform(n.begin(), n.end(),
				w.begin(),
				[M](auto n) {return static_cast<T>((2 * n - 1.0) / M); });
			w.insert(w.end(), w.rbegin(), w.rend());
		}
		else
		{
			std::transform(n.begin(), n.end(),
				w.begin(),
				[M](auto n) {return static_cast<T>(2 * n / (M + 1.0)); });
			w.insert(w.end(), w.rbegin() + 1, w.rend());
		}

		return utilities::truncate(w, needs_trunc);
	}

	template<class T>
	std::vector<T> general_cosine(unsigned N, const std::vector<T>& a, bool sym)
	{
		if (N <= 0) return std::vector<T>();

		auto [M, needs_trunc] = utilities::extend(N, sym);

		auto fac = dsp::linspace<T>(static_cast<T>(-pi), static_cast<T>(pi), M);
		std::vector<T> w(M, 0);
		for (size_t k = 0; k < a.size(); ++k)
		{
			auto ak = a[k];
			std::transform(w.begin(), w.end(),
				fac.begin(),
				w.begin(),
				[k, ak](auto w, auto fac) {return w + ak * std::cos(k * fac); });
		}
		return utilities::truncate(w, needs_trunc);
	}

	template <class T>
	std::vector<T> general_hamming(unsigned N, double alpha, bool sym)
	{
		return general_cosine<T>(N, { static_cast<T>(alpha), static_cast<T>(1.0 - alpha) }, sym);
	}

	template<class T>
	std::vector<T> blackman(unsigned N, bool sym)
	{
		return general_cosine<T>(N, { static_cast<T>(0.42), static_cast<T>(0.50), static_cast<T>(0.08) }, sym);
	}

	template <class T>
	std::vector<T> hamming(unsigned N, bool sym)
	{
		return general_hamming<T>(N, 0.54, sym);
	}

	template <class T>
	std::vector<T> hann(unsigned N, bool sym)
	{
		return general_hamming<T>(N, 0.5, sym);
	}

	template <class T>
	std::vector<T> bartlett(unsigned N, bool sym)
	{
		if (N <= 0) return std::vector<T>();

		auto [M, needs_trunc] = utilities::extend(N, sym);

		auto n = arange<T>(0.0, static_cast<T>(M));
		auto w(n);

		for (auto& x : w)
		{
			if (x <= (M - 1) / 2.0)
			{
				x = static_cast<T>(2.0 * x / (M - 1));
			}
			else
			{
				x = static_cast<T>(2.0 - 2.0 * x / (M - 1));
			}
		}

		return utilities::truncate(w, needs_trunc);
	}

	template<class T>
	std::vector<T> flattop(unsigned N, bool sym)
	{
		std::vector<T> a{
			static_cast<T>(0.21557895),
			static_cast<T>(0.41663158),
			static_cast<T>(0.277263158),
			static_cast<T>(0.083578947),
			static_cast<T>(0.006947368) };
		return general_cosine<T>(N, a, sym);
	}

	template <class T>
	std::vector<T> parzen(unsigned N, bool sym)
	{
		if (N <= 0) return std::vector<T>();

		auto [M, needs_trunc] = utilities::extend(N, sym);
		auto n = arange<T>(-(static_cast<T>(M - 1)) / static_cast<T>(2.0),
			static_cast<T>((M - 1) / 2.0 + 0.5), 1.0);

		auto na = extract<T>([M](auto n) { return n < -static_cast<T>(M - 1) / 4.0; }, n);
		auto nb = extract<T>([M](auto n) {return std::abs(n) <= (M - 1) / 4.0; }, n);
		std::vector<T> wa;
		std::transform(na.begin(), na.end(), std::back_inserter(wa),
			[M](auto n) {return static_cast<T>(2 * std::pow((1 - std::abs(n) / static_cast<T>(M / 2.0)), 3)); });
		std::vector<T> wb;
		std::transform(nb.begin(), nb.end(), std::back_inserter(wb),
			[M](auto n)
			{
				return static_cast<T>(1 - 6 * std::pow(std::abs(n) / (M / 2.0), 2.0) + 6 * std::pow(std::abs(n) / (M / 2.0), 3.0));
			});

		auto w(wa);
		w.insert(w.end(), wb.begin(), wb.end());
		w.insert(w.end(), wa.rbegin(), wa.rend());

		return utilities::truncate(w, needs_trunc);

	}

	template <class T>
	std::vector<T> bohman(unsigned N, bool sym)
	{
		if (N <= 0) return std::vector<T>();

		auto [M, needs_trunc] = utilities::extend(N, sym);

		auto fac = dsp::abs<T>(dsp::linspace<T>(-1, 1, M));
		fac = { fac.begin() + 1, fac.end() - 1 };
		std::vector<T> w;
		w.resize(fac.size());
		std::transform(fac.begin(), fac.end(), w.begin(),
			[](auto fac)
			{
				return (1 - fac) * static_cast<T>(std::cos(dsp::pi * fac)) + static_cast<T>(1.0 / dsp::pi * std::sin(dsp::pi * fac));
			});
		w.push_back(0.0);
		w.insert(w.begin(), 0.0);

		return utilities::truncate(w, needs_trunc);
	}

	template<class T>
	std::vector<T> blackmanharris(unsigned N, bool sym)
	{
		std::vector<T> a
		{
			static_cast<T>(0.35875),
			static_cast<T>(0.48829),
			static_cast<T>(0.14128),
			static_cast<T>(0.01168)
		};

		return general_cosine<T>(N, a, sym);
	}

	template <class T>
	std::vector<T> nuttall(unsigned N, bool sym)
	{
		std::vector<T> a
		{
			static_cast<T>(0.3635819),
			static_cast<T>(0.4891775),
			static_cast<T>(0.1365995),
			static_cast<T>(0.0106411)
		};

		return general_cosine<T>(N, a, sym);
	}

	template <class T>
	std::vector<T> barthann(unsigned N, bool sym)
	{
		if (N <= 0) return std::vector<T>();

		auto [M, needs_trunc] = utilities::extend(N, sym);

		auto n = dsp::arange<T>(0, static_cast<T>(M));
		std::vector<T> fac;
		fac.resize(n.size());
		std::transform(n.begin(), n.end(), fac.begin(),
			[M](auto n)
			{
				return static_cast<T>(std::abs(n / (M - 1.0) - 0.5));
			});
		std::vector<T> w;
		w.resize(fac.size());
		std::transform(fac.begin(), fac.end(), w.begin(),
			[](auto fac)
			{
				return static_cast<T>(0.62 - 0.48 * fac + 0.38 * std::cos(2 * dsp::pi * fac));
			});
		return utilities::truncate(w, needs_trunc);
	}

#ifndef	ZERO_DEPENDENCIES
	template <class T>
	std::vector<T> kaiser(unsigned N, double beta, bool sym)
	{
		if (N <= 0) return std::vector<T>();

		auto [M, needs_trunc] = utilities::extend(N, sym);

		auto n = dsp::arange<T>(0, static_cast<T>(M));
		auto alpha = (M - 1) / 2.0;

		std::vector<T> w;
		w.resize(n.size());
		std::transform(n.begin(), n.end(), w.begin(),
			[alpha, beta](auto n)
			{
				return special::i0(static_cast<T>(beta * std::sqrt(1 - std::pow((n - alpha) / alpha, 2)))) / special::i0(static_cast<T>(beta));
			});

		return utilities::truncate(w, needs_trunc);
	}
#endif
	template <class T>
	std::vector<T> gaussian(unsigned N, double std, bool sym)
	{
		if (N <= 0) return std::vector<T>();

		auto [M, needs_trunc] = utilities::extend(N, sym);

		auto n = arange<T>(0, static_cast<T>(M));
		std::transform(n.begin(), n.end(),
			n.begin(),
			[M](auto n) {return static_cast<T>(n - (static_cast<T>(M) - 1.0) / 2.0); });
		auto sig2 = 2 * std * std;
		std::vector<T> w;
		w.resize(n.size());
		std::transform(n.begin(), n.end(),
			w.begin(),
			[sig2](auto n) {return static_cast<T>(std::exp(-1.0 * n * n / sig2)); });

		return utilities::truncate(w, needs_trunc);
	}

	template <class T>
	std::vector<T> general_gaussian(unsigned N, double p, double sig, bool sym)
	{
		if (N <= 0) return std::vector<T>();

		auto [M, needs_trunc] = utilities::extend(N, sym);

		auto n = arange<T>(0, static_cast<T>(M));
		std::transform(n.begin(), n.end(),
			n.begin(),
			[M](auto n) {return static_cast<T>(n - (static_cast<T>(M) - 1.0) / 2.0); });

		std::vector<T> w;
		w.resize(n.size());
		std::transform(n.begin(), n.end(),
			w.begin(),
			[sig, p](auto n) {return static_cast<T>(std::exp(-0.5 * std::pow(std::abs(n / sig), 2 * p))); });

		return utilities::truncate(w, needs_trunc);
	}

	template <class T>
	std::vector<T> chebwin(unsigned N, T at, bool sym)
	{
		if (std::abs(at) < 45)
		{
			std::cout << "This window is not suitable for spectral analysis for attenuation values lower than about 45dB because the equivalent noise bandwidth of a Chebyshev window does not grow monotonically with increasing sidelobe attenuation when the attenuation is smaller than about 45 dB." << std::endl;
		}

		if (N <= 0) return std::vector<T>();

		auto [M, needs_trunc] = utilities::extend(N, sym);

		auto order = M - 1;
		auto beta = std::cosh(1.0 / order * std::acosh(std::pow(10, std::abs(at) / 20)));
		std::vector<T> x;
		x.resize(M);
		for (unsigned k = 0; k < M; ++k)
		{
			x[k] = static_cast<T>(beta * std::cos(pi * k / M));
		}
		// Find the window's DFT coefficients
		// Use analytic definition of Chebyshev polynomial
		std::vector<T> p;
		p.resize(x.size());
		std::transform(x.begin(), x.end(), p.begin(),
			[order, M](double x)
			{
				if (x > 1)
				{
					return static_cast<T>(std::cosh(order * std::acosh(x)));
				}
				if (x < -1)
				{
					return static_cast<T>((2 * (M % 2) - 1) * std::cosh(order * std::acosh(-x)));
				}
				if (std::abs(x) <= 1)
				{
					return static_cast<T>(std::cos(order * std::acos(x)));
				}
				else
				{
					return static_cast<T>(0.0);
				}
			}
		);
		// Appropriate IDFT and filling up
		// depending on even / odd M
		std::vector<T> w;
		unsigned n;
		if (M % 2 != 0)
		{
			//TODO: The following line does not seem to work!
			auto W = fft::rfft(p);
			std::transform(W.begin(), W.end(), std::back_inserter(w), [](auto W) {return W.real(); });
			n = (M + 1) / 2;
			w = { w.begin(), w.begin() + n };
			w.insert(w.begin(), w.rbegin(), w.rend() - 1);
		}
		else
		{
			std::vector<std::complex<T>> q;

			for (auto& c : p)
			{
				q.emplace_back(c, static_cast<T>(0.0));
			}

			for (unsigned k = 0; k < M; ++k)
			{
				q[k] *= std::exp(std::complex<T>(0.0, static_cast<T>(pi) / M * k));
				auto Q = fft::cfft(q);
				std::transform(Q.begin(), Q.end(), w.begin(), [](auto Q) {return Q.real(); });
				n = M / 2 + 1;
				w.insert(w.begin(), w.rbegin(), w.rend() - 1);
			}
		}
		auto max_w = *std::max_element(w.begin(), w.end());
		std::transform(w.begin(), w.end(), w.begin(), [max_w](auto w) {return w / max_w; });

		return utilities::truncate(w, needs_trunc);
	}

	template <class T>
	std::vector<T> exponential(T center, unsigned N, T tau, bool sym)
	{
		if (N <= 0) return {};

		if (sym && static_cast<unsigned>(center) != (N - 1) / 2)
		{
			throw std::runtime_error("If sym == true, center must be the default value!");
		}

		auto [M, needs_trunc] = utilities::extend(N, sym);

		auto n = arange<T>(0, static_cast<T>(M));
		std::vector<T> w;
		w.reserve(M);
		std::transform(n.begin(), n.end(), std::back_inserter(w),
			[center, tau](auto n)
			{
				return std::exp(-std::abs(n - center) / tau);
			});

		return utilities::truncate(w, needs_trunc);
	}

	template <class T>
	std::vector<T> tukey(unsigned N, T alpha, bool sym)
	{
		if (N <= 0 || alpha < 0) return {};

		if (alpha < 0) return boxcar<T>(N, sym);
		if (alpha >= 1.0) return hann<T>(N, sym);

		auto [M, needs_trunc] = utilities::extend(N, sym);

		auto n = arange<T>(0, static_cast<T>(M));

		auto width = static_cast<unsigned>(alpha * (M - 1) / 2.0);
		std::vector<T> n1 = { n.begin(), n.begin() + width + 1 };
		std::vector<T> n2 = { n.begin() + width + 1, n.begin() + M - width - 1 };
		std::vector<T> n3 = { n.begin() + M - width - 1, n.end() };

		std::vector<T> w1;
		w1.reserve(n1.size());
		std::transform(n1.begin(), n1.end(), std::back_inserter(w1),
			[alpha, M](auto n1)
			{
				return static_cast<T>(0.5 * (1 + std::cos(pi * (-1 + 2.0 * n1 / alpha / (M - 1)))));
			});

		std::vector<T> w2(n2.size(), 1.0);
		std::vector<T> w3;
		w3.reserve(n3.size());
		std::transform(n3.begin(), n3.end(), std::back_inserter(w3),
			[alpha, M](auto n3)
			{
				return static_cast<T>(0.5 * (1 + std::cos(pi * (-2.0 / alpha + 1 + 2.0 * n3 / alpha / (M - 1)))));
			});
		auto w = dsp::concatenate<T>({ &w1, &w2, &w3 });

		return utilities::truncate(w, needs_trunc);
	}

	// Explicit template instantiations

	template std::vector<float> get_window(type type, unsigned N, bool sym, const std::vector<float>& parameters);
	template std::vector<double> get_window(type type, unsigned N, bool sym, const std::vector<double>& parameters);
	template std::vector<long double> get_window(type type, unsigned N, bool sym, const std::vector<long double>& parameters);
	
	template std::vector<float> boxcar(unsigned N, bool sym);
	template std::vector<double> boxcar(unsigned N, bool sym);
	template std::vector<long double> boxcar(unsigned N, bool sym);
	template std::vector<float> triang(unsigned N, bool sym);
	template std::vector<double> triang(unsigned N, bool sym);
	template std::vector<long double> triang(unsigned N, bool sym);
	template std::vector<float> general_cosine(unsigned N, const std::vector<float>& a, bool sym);
	template std::vector<double> general_cosine(unsigned N, const std::vector<double>& a, bool sym);
	template std::vector<long double> general_cosine(unsigned N, const std::vector<long double>& a, bool sym);
	template std::vector<float> general_hamming(unsigned N, double alpha, bool sym);
	template std::vector<double> general_hamming(unsigned N, double alpha, bool sym);
	template std::vector<long double> general_hamming(unsigned N, double alpha, bool sym);
	template std::vector<float> blackman(unsigned N, bool sym);
	template std::vector<double> blackman(unsigned N, bool sym);
	template std::vector<long double> blackman(unsigned N, bool sym);
	template std::vector<float> hamming(unsigned N, bool sym);
	template std::vector<double> hamming(unsigned N, bool sym);
	template std::vector<long double> hamming(unsigned N, bool sym);
	template std::vector<float> hann(unsigned N, bool sym);
	template std::vector<double> hann(unsigned N, bool sym);
	template std::vector<long double> hann(unsigned N, bool sym);
	template std::vector<float> bartlett(unsigned N, bool sym);
	template std::vector<double> bartlett(unsigned N, bool sym);
	template std::vector<long double> bartlett(unsigned N, bool sym);
	template std::vector<float> flattop(unsigned N, bool sym);
	template std::vector<double> flattop(unsigned N, bool sym);
	template std::vector<long double> flattop(unsigned N, bool sym);
	template std::vector<float> parzen(unsigned N, bool sym);
	template std::vector<double> parzen(unsigned N, bool sym);
	template std::vector<long double> parzen(unsigned N, bool sym);
	template std::vector<float> bohman(unsigned N, bool sym);
	template std::vector<double> bohman(unsigned N, bool sym);
	template std::vector<long double> bohman(unsigned N, bool sym);
	template std::vector<float> blackmanharris(unsigned N, bool sym);
	template std::vector<double> blackmanharris(unsigned N, bool sym);
	template std::vector<long double> blackmanharris(unsigned N, bool sym);
	template std::vector<float> nuttall(unsigned N, bool sym);
	template std::vector<double> nuttall(unsigned N, bool sym);
	template std::vector<long double> nuttall(unsigned N, bool sym);
	template std::vector<float> barthann(unsigned N, bool sym);
	template std::vector<double> barthann(unsigned N, bool sym);
	template std::vector<long double> barthann(unsigned N, bool sym);
#ifndef ZERO_DEPENDENCIES
	template std::vector<float> kaiser(unsigned N, double beta, bool sym);
	template std::vector<double> kaiser(unsigned N, double beta, bool sym);
	template std::vector<long double> kaiser(unsigned N, double beta, bool sym);
#endif
	template std::vector<float> gaussian(unsigned N, double std, bool sym);
	template std::vector<double> gaussian(unsigned N, double std, bool sym);
	template std::vector<long double> gaussian(unsigned N, double std, bool sym);
	template std::vector<float> general_gaussian(unsigned N, double p, double std, bool sym);
	template std::vector<double> general_gaussian(unsigned N, double p, double std, bool sym);
	template std::vector<long double> general_gaussian(unsigned N, double p, double std, bool sym);
	template std::vector<float> chebwin(unsigned N, float at, bool sym);
	template std::vector<double> chebwin(unsigned N, double at, bool sym);
	template std::vector<long double> chebwin(unsigned N, long double at, bool sym);
	template std::vector<float> exponential(float center, unsigned N, float tau, bool sym);
	template std::vector<double> exponential(double center, unsigned N, double tau, bool sym);
	template std::vector<long double> exponential(long double center, unsigned N, long double tau, bool sym);

	template std::vector<float> tukey(unsigned N, float alpha, bool sym);
	template std::vector<double> tukey(unsigned N, double alpha, bool sym);
	template std::vector<long double> tukey(unsigned N, long double alpha, bool sym);
}
<|MERGE_RESOLUTION|>--- conflicted
+++ resolved
@@ -40,17 +40,10 @@
 			return nuttall<T>(N, sym);
 		case type::barthann:
 			return barthann<T>(N, sym);
-<<<<<<< HEAD
 #ifndef ZERO_DEPENDENCIES
 		case type::kaiser:
 			return kaiser<T>(N, parameters[0], sym);
-#endif // !ZERO_DEPENDENCIES
-=======
-#ifndef	ZERO_DEPENDENCIES
-		case type::kaiser:
-			return kaiser<T>(N, parameters[0], sym);
 #endif
->>>>>>> dd8375f9
 		case type::gaussian:
 			return gaussian<T>(N, parameters[0], sym);
 		case type::general_gaussian:
